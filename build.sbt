lazy val fs2Version = "2.3.0"
lazy val catsEffectVersion = "2.0.0"
lazy val catsVersion = "2.0.0"
<<<<<<< HEAD
lazy val awsSdkVersion = "1.11.734"
lazy val scalatestVersion = "3.1.1"
=======
lazy val awsSdkVersion = "1.11.750"
lazy val scalatestVersion = "3.1.0"
>>>>>>> 34b64b6e
lazy val scalacheckVersion = "1.14.3"
lazy val scalatestScalacheckVersion = "3.1.1.1"
lazy val slf4jVersion = "1.7.30"
lazy val log4jVersion = "2.13.1"
lazy val http4sVersion = "0.21.1"
lazy val scalaXmlVersion = "1.3.0"
lazy val circeVersion = "0.12.2"
lazy val scodecBitsVersion = "1.1.12"
lazy val commonCodecVersion = "1.14"

lazy val IntegrationTest = config("it") extend Test

lazy val noPublishSettings = Seq(
  publish := {},
  publishLocal := {},
  publishArtifact := false
)

lazy val releaseOptions = Seq(
  releaseEarlyWith := BintrayPublisher,
  releaseEarlyEnableSyncToMaven := false,
  releaseEarlyNoGpg := true,
  //  releaseEarlyEnableSyncToMaven := false,
  bintrayOrganization := Some("ovotech"),
  bintrayRepository := "maven",
  bintrayPackageLabels := Seq(
    "aws",
    "cats",
    "cats-effect",
    "http4s",
    "fs2",
    "scala",
  ),
  version ~= (_.replace('+', '-')),
  dynver ~= (_.replace('+', '-'))
)

lazy val root = (project in file("."))
  .aggregate(auth, common, s3)
  .configs(IntegrationTest)
  .settings(releaseOptions)
  .settings(
    name := "comms-aws",
    inThisBuild(List(
      organization := "com.ovoenergy.comms",
      organizationName := "OVO Energy",
      organizationHomepage := Some(url("https://ovoenergy.com")),
      // TODO Extract contributors from github
      developers := List(
        Developer("filosganga", "Filippo De Luca", "filippo.deluca@ovoenergy.com", url("https://github.com/filosganga")),
        Developer("laurence-bird", "Laurence Bird", "laurence.bird@ovoenergy.com", url("https://github.com/laurence-bird")),
        Developer("SystemFw", "Fabio Labella", "fabio.labella@ovoenergy.com", url("https://github.com/SystemFw")),
        Developer("ZsoltBalvanyos", "Zsolt Balvanyos", "zsolt.balvanyos@ovoenergy.com", url("https://github.com/ZsoltBalvanyos")),
      ),
      startYear := Some(2018),
      licenses := Seq("Apache-2.0" -> url("https://opensource.org/licenses/apache-2.0")),
      scmInfo := Some(
        ScmInfo(
          url("https://github.com/ovotech/comms-aws"),
          "scm:git:git@github.com:ovotech/comms-aws.git")
      ),
      scalaVersion := "2.13.1",
      crossScalaVersions += "2.12.10",
      resolvers ++= Seq(
        Resolver.bintrayRepo("ovotech", "maven")
      ),
      libraryDependencies ++= Seq(
        "org.http4s" %% "http4s-core" % http4sVersion,
        "org.http4s" %% "http4s-client" % http4sVersion,
        "co.fs2" %% "fs2-core" % fs2Version,
        "co.fs2" %% "fs2-io" % fs2Version,
        "org.slf4j" % "slf4j-api" % slf4jVersion,
      ),
      libraryDependencies ++= Seq(
        "org.scalatest" %% "scalatest" % scalatestVersion,
        "org.scalacheck" %% "scalacheck" % scalacheckVersion,
        "org.scalatestplus" %% "scalacheck-1-14" % scalatestScalacheckVersion,
        "org.apache.logging.log4j" % "log4j-api" % log4jVersion,
        "org.apache.logging.log4j" % "log4j-slf4j-impl" % log4jVersion,
        "org.http4s" %% "http4s-blaze-client" % http4sVersion,
      ).map(_ % s"$Test,$IntegrationTest"),
      scalafmtOnCompile := true,
    )),
  )

lazy val common = (project in file("modules/common"))
  .enablePlugins(AutomateHeaderPlugin)
  .configs(IntegrationTest)
  .settings(releaseOptions)
  .settings(
    name := "comms-aws-common",
    scalacOptions -= "-Xfatal-warnings", // enable all options from sbt-tpolecat except fatal warnings
  )
  .settings(inConfig(IntegrationTest)(Defaults.itSettings))
  .settings(automateHeaderSettings(IntegrationTest))
  .settings(
    libraryDependencies ++= Seq(
      "com.amazonaws" % "aws-java-sdk-core" % awsSdkVersion % Optional,
    )
  )

lazy val auth = (project in file("modules/auth"))
  .enablePlugins(AutomateHeaderPlugin)
  .dependsOn(common % s"$Compile->$Compile;$Test->$Test;$IntegrationTest->$IntegrationTest")
  .configs(IntegrationTest)
  .settings(releaseOptions)
  .settings(
    name := "comms-aws-auth",
    scalacOptions -= "-Xfatal-warnings", // enable all options from sbt-tpolecat except fatal warnings
  )
  .settings(inConfig(IntegrationTest)(Defaults.itSettings))
  .settings(automateHeaderSettings(IntegrationTest))
  .settings(
    libraryDependencies ++= Seq(
      "commons-codec" % "commons-codec" % commonCodecVersion,
      "com.amazonaws" % "aws-java-sdk-s3" % awsSdkVersion % s"$Test,$IntegrationTest",
    )
  )

lazy val s3 = (project in file("modules/s3"))
  .enablePlugins(AutomateHeaderPlugin)
  .dependsOn(common % s"$Compile->$Compile;$Test->$Test;$IntegrationTest->$IntegrationTest", auth)
  .configs(IntegrationTest)
  .settings(releaseOptions)
  .settings(
    name := "comms-aws-s3",
    scalacOptions -= "-Xfatal-warnings", // enable all options from sbt-tpolecat except fatal warnings
  )
  .settings(inConfig(IntegrationTest)(Defaults.itSettings))
  .settings(automateHeaderSettings(IntegrationTest))
  .settings(
    libraryDependencies ++= Seq(
      "org.http4s" %% "http4s-scala-xml" % http4sVersion,
      "org.scala-lang.modules" %% "scala-xml" % scalaXmlVersion,
      "org.http4s" %% "http4s-blaze-client" % http4sVersion % Optional,
      "com.amazonaws" % "aws-java-sdk-s3" % awsSdkVersion % s"$Test,$IntegrationTest",
    )
  )<|MERGE_RESOLUTION|>--- conflicted
+++ resolved
@@ -1,13 +1,8 @@
 lazy val fs2Version = "2.3.0"
 lazy val catsEffectVersion = "2.0.0"
 lazy val catsVersion = "2.0.0"
-<<<<<<< HEAD
-lazy val awsSdkVersion = "1.11.734"
 lazy val scalatestVersion = "3.1.1"
-=======
 lazy val awsSdkVersion = "1.11.750"
-lazy val scalatestVersion = "3.1.0"
->>>>>>> 34b64b6e
 lazy val scalacheckVersion = "1.14.3"
 lazy val scalatestScalacheckVersion = "3.1.1.1"
 lazy val slf4jVersion = "1.7.30"
