lazy val fs2Version = "2.3.0"
lazy val catsEffectVersion = "2.0.0"
lazy val catsVersion = "2.0.0"
<<<<<<< HEAD
lazy val awsSdkVersion = "1.11.749"
=======
lazy val awsSdkVersion = "1.11.750"
>>>>>>> f2e8075b
lazy val scalatestVersion = "3.1.0"
lazy val scalacheckVersion = "1.14.3"
lazy val scalatestScalacheckVersion = "3.1.1.1"
lazy val slf4jVersion = "1.7.30"
lazy val log4jVersion = "2.13.1"
lazy val http4sVersion = "0.21.1"
lazy val scalaXmlVersion = "1.3.0"
lazy val circeVersion = "0.12.2"
lazy val scodecBitsVersion = "1.1.12"
lazy val commonCodecVersion = "1.14"

lazy val IntegrationTest = config("it") extend Test

lazy val noPublishSettings = Seq(
  publish := {},
  publishLocal := {},
  publishArtifact := false
)

lazy val releaseOptions = Seq(
  releaseEarlyWith := BintrayPublisher,
  releaseEarlyEnableSyncToMaven := false,
  releaseEarlyNoGpg := true,
  //  releaseEarlyEnableSyncToMaven := false,
  bintrayOrganization := Some("ovotech"),
  bintrayRepository := "maven",
  bintrayPackageLabels := Seq(
    "aws",
    "cats",
    "cats-effect",
    "http4s",
    "fs2",
    "scala",
  ),
  version ~= (_.replace('+', '-')),
  dynver ~= (_.replace('+', '-'))
)

lazy val root = (project in file("."))
  .aggregate(auth, common, s3)
  .configs(IntegrationTest)
  .settings(releaseOptions)
  .settings(
    name := "comms-aws",
    inThisBuild(List(
      organization := "com.ovoenergy.comms",
      organizationName := "OVO Energy",
      organizationHomepage := Some(url("https://ovoenergy.com")),
      // TODO Extract contributors from github
      developers := List(
        Developer("filosganga", "Filippo De Luca", "filippo.deluca@ovoenergy.com", url("https://github.com/filosganga")),
        Developer("laurence-bird", "Laurence Bird", "laurence.bird@ovoenergy.com", url("https://github.com/laurence-bird")),
        Developer("SystemFw", "Fabio Labella", "fabio.labella@ovoenergy.com", url("https://github.com/SystemFw")),
        Developer("ZsoltBalvanyos", "Zsolt Balvanyos", "zsolt.balvanyos@ovoenergy.com", url("https://github.com/ZsoltBalvanyos")),
      ),
      startYear := Some(2018),
      licenses := Seq("Apache-2.0" -> url("https://opensource.org/licenses/apache-2.0")),
      scmInfo := Some(
        ScmInfo(
          url("https://github.com/ovotech/comms-aws"),
          "scm:git:git@github.com:ovotech/comms-aws.git")
      ),
      scalaVersion := "2.13.1",
      crossScalaVersions += "2.12.10",
      resolvers ++= Seq(
        Resolver.bintrayRepo("ovotech", "maven")
      ),
      libraryDependencies ++= Seq(
        "org.http4s" %% "http4s-core" % http4sVersion,
        "org.http4s" %% "http4s-client" % http4sVersion,
        "co.fs2" %% "fs2-core" % fs2Version,
        "co.fs2" %% "fs2-io" % fs2Version,
        "org.slf4j" % "slf4j-api" % slf4jVersion,
      ),
      libraryDependencies ++= Seq(
        "org.scalatest" %% "scalatest" % scalatestVersion,
        "org.scalacheck" %% "scalacheck" % scalacheckVersion,
        "org.scalatestplus" %% "scalacheck-1-14" % scalatestScalacheckVersion,
        "org.apache.logging.log4j" % "log4j-api" % log4jVersion,
        "org.apache.logging.log4j" % "log4j-slf4j-impl" % log4jVersion,
        "org.http4s" %% "http4s-blaze-client" % http4sVersion,
      ).map(_ % s"$Test,$IntegrationTest"),
      scalafmtOnCompile := true,
    )),
  )

lazy val common = (project in file("modules/common"))
  .enablePlugins(AutomateHeaderPlugin)
  .configs(IntegrationTest)
  .settings(releaseOptions)
  .settings(
    name := "comms-aws-common",
    scalacOptions -= "-Xfatal-warnings", // enable all options from sbt-tpolecat except fatal warnings
  )
  .settings(inConfig(IntegrationTest)(Defaults.itSettings))
  .settings(automateHeaderSettings(IntegrationTest))
  .settings(
    libraryDependencies ++= Seq(
      "com.amazonaws" % "aws-java-sdk-core" % awsSdkVersion % Optional,
    )
  )

lazy val auth = (project in file("modules/auth"))
  .enablePlugins(AutomateHeaderPlugin)
  .dependsOn(common % s"$Compile->$Compile;$Test->$Test;$IntegrationTest->$IntegrationTest")
  .configs(IntegrationTest)
  .settings(releaseOptions)
  .settings(
    name := "comms-aws-auth",
    scalacOptions -= "-Xfatal-warnings", // enable all options from sbt-tpolecat except fatal warnings
  )
  .settings(inConfig(IntegrationTest)(Defaults.itSettings))
  .settings(automateHeaderSettings(IntegrationTest))
  .settings(
    libraryDependencies ++= Seq(
      "commons-codec" % "commons-codec" % commonCodecVersion,
      "com.amazonaws" % "aws-java-sdk-s3" % awsSdkVersion % s"$Test,$IntegrationTest",
    )
  )

lazy val s3 = (project in file("modules/s3"))
  .enablePlugins(AutomateHeaderPlugin)
  .dependsOn(common % s"$Compile->$Compile;$Test->$Test;$IntegrationTest->$IntegrationTest", auth)
  .configs(IntegrationTest)
  .settings(releaseOptions)
  .settings(
    name := "comms-aws-s3",
    scalacOptions -= "-Xfatal-warnings", // enable all options from sbt-tpolecat except fatal warnings
  )
  .settings(inConfig(IntegrationTest)(Defaults.itSettings))
  .settings(automateHeaderSettings(IntegrationTest))
  .settings(
    libraryDependencies ++= Seq(
      "org.http4s" %% "http4s-scala-xml" % http4sVersion,
      "org.scala-lang.modules" %% "scala-xml" % scalaXmlVersion,
      "org.http4s" %% "http4s-blaze-client" % http4sVersion % Optional,
      "com.amazonaws" % "aws-java-sdk-s3" % awsSdkVersion % s"$Test,$IntegrationTest",
    )
  )<|MERGE_RESOLUTION|>--- conflicted
+++ resolved
@@ -1,11 +1,7 @@
 lazy val fs2Version = "2.3.0"
 lazy val catsEffectVersion = "2.0.0"
 lazy val catsVersion = "2.0.0"
-<<<<<<< HEAD
-lazy val awsSdkVersion = "1.11.749"
-=======
 lazy val awsSdkVersion = "1.11.750"
->>>>>>> f2e8075b
 lazy val scalatestVersion = "3.1.0"
 lazy val scalacheckVersion = "1.14.3"
 lazy val scalatestScalacheckVersion = "3.1.1.1"
